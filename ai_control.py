<<<<<<< HEAD
=======
#!/usr/bin/env python

import glob
import os
import sys
from collections import deque
import math
import numpy as np

try:
    sys.path.append(glob.glob('**/*%d.%d-%s.egg' % (
        sys.version_info.major,
        sys.version_info.minor,
        'win-amd64' if os.name == 'nt' else 'linux-x86_64'))[0])
except IndexError:
    pass

import carla
import ai_knowledge as data
from ai_knowledge import Status

# Executor is responsible for moving the vehicle around
# In this implementation it only needs to match the steering and speed so that we arrive at provided waypoints
# BONUS TODO: implement different speed limits so that planner would also provide speed target speed in addition to direction
class Executor(object):
  def __init__(self, knowledge, vehicle):
    self.vehicle = vehicle
    self.knowledge = knowledge
    self.target_pos = knowledge.get_location()
    
  #Update the executor at some intervals to steer the car in desired direction
  def update(self, time_elapsed):
    status = self.knowledge.get_status()
    #TODO: this needs to be able to handle
    if status == Status.DRIVING:
      dest = self.knowledge.get_current_destination()
      self.update_control(dest, [1], time_elapsed)

  # TODO: steer in the direction of destination and throttle or brake depending on how close we are to destination
  # TODO: Take into account that exiting the crash site could also be done in reverse, so there might need to be additional data passed between planner and executor, or there needs to be some way to tell this that it is ok to drive in reverse during HEALING and CRASHED states. An example is additional_vars, that could be a list with parameters that can tell us which things we can do (for example going in reverse)
  def update_control(self, destination, additional_vars, delta_time):
    
    #calculate throttle and heading
    target_speed = additional_vars[0] if additional_vars else 1.0
    # Get vehicle's current transform and location
    vehicle_transform = self.vehicle.get_transform()
    vehicle_location = vehicle_transform.location
    vehicle_rotation = vehicle_transform.rotation

    # Convert vehicle's current location and destination into numpy arrays
    vehicle_pos = np.array([vehicle_location.x, vehicle_location.y])
    destination_pos = np.array([destination.x, destination.y])

    # Calculate the vector from the vehicle to the destination
    vector_to_destination = destination_pos - vehicle_pos
    vector_to_destination_normalized = vector_to_destination / np.linalg.norm(vector_to_destination)

    # Get vehicle's forward vector
    forward_vector = np.array([np.cos(np.radians(vehicle_rotation.yaw)), np.sin(np.radians(vehicle_rotation.yaw))])

    # Dot product and cross product to find the angle to the destination
    dot_product = np.dot(forward_vector, vector_to_destination_normalized)
    cross_product = np.cross(forward_vector, vector_to_destination_normalized)

    # Calculate steering angle (angle between vehicle's forward direction and destination direction)
    angle_to_destination = np.arccos(np.clip(dot_product, -1.0, 1.0))
    steer_direction = np.sign(cross_product)

    # Create vehicle control object
    control = carla.VehicleControl()
    control.throttle = 0.7  # You might want to adjust this based on distance to destination and current speed
    control.steer = steer_direction * (angle_to_destination / np.pi)  # Normalize steering angle to [-1, 1]
    control.brake = 0.0
    control.hand_brake = False

    # Apply the control to the vehicle
    self.vehicle.apply_control(control)

# Planner is responsible for creating a plan for moving around
# In our case it creates a list of waypoints to follow so that vehicle arrives at destination
# Alternatively this can also provide a list of waypoints to try avoid crashing or 'uncrash' itself
class Planner(object):
  def __init__(self, knowledge):
    self.knowledge = knowledge
    self.path = deque([])

  # Create a map of waypoints to follow to the destination and save it
  def make_plan(self, source, destination):
    self.path = self.build_path(source,destination)
    self.update_plan()
    self.knowledge.update_destination(self.get_current_destination())
  
  # Function that is called at time intervals to update ai-state
  def update(self, time_elapsed):
    self.update_plan()
    self.knowledge.update_destination(self.get_current_destination())
  
  #Update internal state to make sure that there are waypoints to follow and that we have not arrived yet
  def update_plan(self):
    if len(self.path) == 0:
      return
    
    if self.knowledge.arrived_at(self.path[0]):
      self.path.popleft()
    
    if len(self.path) == 0:
      self.knowledge.update_status(Status.ARRIVED)
    else:
      self.knowledge.update_status(Status.DRIVING)

  #get current destination 
  def get_current_destination(self):
    status = self.knowledge.get_status()
    #if we are driving, then the current destination is next waypoint
    if status == Status.DRIVING:
      #TODO: Take into account traffic lights and other cars
      return self.path[0]
    if status == Status.ARRIVED:
      return self.knowledge.get_location()
    if status == Status.HEALING:
      #TODO: Implement crash handling. Probably needs to be done by following waypoint list to exit the crash site.
      #Afterwards needs to remake the path.
      return self.knowledge.get_location()
    if status == Status.CRASHED:
      #TODO: implement function for crash handling, should provide map of wayoints to move towards to for exiting crash state. 
      #You should use separate waypoint list for that, to not mess with the original path. 
      return self.knowledge.get_location()
    #otherwise destination is same as current position
    return self.knowledge.get_location()

  #TODO: Implementation
  def build_path(self, source, destination):
    self.path = deque([])
    self.path.append(destination)
    #TODO: create path of waypoints from source to destination
    return self.path

>>>>>>> 95c0b55a
<|MERGE_RESOLUTION|>--- conflicted
+++ resolved
@@ -1,5 +1,3 @@
-<<<<<<< HEAD
-=======
 #!/usr/bin/env python
 
 import glob
@@ -137,4 +135,3 @@
     #TODO: create path of waypoints from source to destination
     return self.path
 
->>>>>>> 95c0b55a
