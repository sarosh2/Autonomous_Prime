--- conflicted
+++ resolved
@@ -135,10 +135,7 @@
     # Create a map of waypoints to follow to the destination and save it
     def make_plan(self, source, destination):
         self.path = self.build_path(source, destination)
-<<<<<<< HEAD
         # print("Planner set path: ", self.path)
-=======
->>>>>>> fe50b8db
         self.update_plan()
         self.knowledge.update_destination(self.get_current_destination())
 
@@ -146,20 +143,14 @@
     def update(self, time_elapsed):
         self.update_plan()
         self.knowledge.update_destination(self.get_current_destination())
-<<<<<<< HEAD
         # print("Planner update called")
         # print("Current Status: ", self.knowledge.get_status(), 'Current Destination: ', self.knowledge.get_current_destination(), ' Planned Destination: ', self.get_current_destination())
-=======
->>>>>>> fe50b8db
         obstacles = self.knowledge.get_obstacles()
         if obstacles is None:
             obstacles = []
 
-<<<<<<< HEAD
         # print("Obstacles: ", len(obstacles))
 
-=======
->>>>>>> fe50b8db
     # Update internal state to make sure that there are waypoints to follow and that we have not arrived yet
     def update_plan(self):
         if len(self.path) == 0:
@@ -229,11 +220,7 @@
 
         # If no detour is possible, return None
         return None
-<<<<<<< HEAD
     
-=======
-
->>>>>>> fe50b8db
     # get current destination
     def get_current_destination(self):
         status = self.knowledge.get_status()
@@ -242,7 +229,10 @@
             # n_distance = self.path[0].distance(self.knowledge.get_location())
             # print("Distance To: ", n_distance)
             # TODO: Take into account traffic lights and other cars
-<<<<<<< HEAD
+            self.knowledge.update_data("target_speed", 8)
+            if self.path is None or len(self.path) == 0:
+                return self.knowledge.get_location()
+        
             tl_value = self.knowledge.get_closest_traffic_light_state()
             print("control tl value", tl_value)
             if tl_value == 'Red':
@@ -253,14 +243,6 @@
                 # or no close traffic light
                 return self.path[0]
 
-
-
-=======
-            self.knowledge.update_data("target_speed", 8)
-            if self.path is None or len(self.path) == 0:
-                return self.knowledge.get_location()
-            return self.path[0]
->>>>>>> fe50b8db
         if status == Status.ARRIVED:
             self.knowledge.update_data("target_speed", 0)
             return self.knowledge.get_location()
